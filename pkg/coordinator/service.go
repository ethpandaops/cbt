// Package coordinator handles task coordination and dependency management
package coordinator

import (
	"context"
	"errors"
	"fmt"
	"sync"

	"github.com/ethpandaops/cbt/pkg/admin"
	"github.com/ethpandaops/cbt/pkg/models"
	r "github.com/ethpandaops/cbt/pkg/redis"
	"github.com/ethpandaops/cbt/pkg/tasks"
	"github.com/ethpandaops/cbt/pkg/validation"
	"github.com/hibiken/asynq"
	"github.com/redis/go-redis/v9"
	"github.com/sirupsen/logrus"
)

var (
	// ErrShutdownErrors is returned when errors occur during shutdown
	ErrShutdownErrors = errors.New("errors during shutdown")
)

// Service defines the public interface for the coordinator
type Service interface {
	// Start initializes and starts the coordinator service
	Start(ctx context.Context) error

	// Stop gracefully shuts down the coordinator service
	Stop() error

	// Process handles transformation processing in the specified direction
	Process(transformation models.Transformation, direction Direction)

	// ProcessExternalScan handles external model scan processing
	ProcessExternalScan(modelID, scanType string)
}

// Direction represents the processing direction for tasks
type Direction string

const (
	// DirectionForward processes tasks in forward direction
	DirectionForward Direction = "forward"
	// DirectionBack processes tasks in backward direction
	DirectionBack Direction = "back"

	// ExternalIncrementalTaskType is the task type for external incremental scan
	ExternalIncrementalTaskType = "external:incremental"
	// ExternalFullTaskType is the task type for external full scan
	ExternalFullTaskType = "external:full"
)

// service coordinates task processing and dependencies
type service struct {
	log logrus.FieldLogger

	// Synchronization - per ethPandaOps standards
	done chan struct{}  // Signal shutdown
	wg   sync.WaitGroup // Track goroutines

	// Channel-based task tracking (ethPandaOps: prefer channels over mutexes)
	taskCheck chan taskOperation // Check if task is processed
	taskMark  chan string        // Mark task as processed

	redisOpt  *redis.Options
	dag       models.DAGReader
	admin     admin.Service
	validator validation.Validator

	queueManager   *tasks.QueueManager
	inspector      *asynq.Inspector
	archiveHandler ArchiveHandler
}

// NewService creates a new coordinator service
func NewService(log logrus.FieldLogger, redisOpt *redis.Options, dag models.DAGReader, adminService admin.Service, validator validation.Validator) (Service, error) {
	return &service{
		log:       log.WithField("service", "coordinator"),
		redisOpt:  redisOpt,
		dag:       dag,
		admin:     adminService,
		validator: validator,
		done:      make(chan struct{}),
		taskCheck: make(chan taskOperation),
		taskMark:  make(chan string, 100), // Buffered to avoid blocking
	}, nil
}

// Start initializes and starts the coordinator service
func (s *service) Start(ctx context.Context) error {
	asynqRedis := r.NewAsynqRedisOptions(s.redisOpt)

	s.queueManager = tasks.NewQueueManager(asynqRedis)

	s.inspector = asynq.NewInspector(*asynqRedis)

	archiveHandler, err := NewArchiveHandler(s.log, s.redisOpt)
	if err != nil {
		return fmt.Errorf("failed to create archive handler: %w", err)
	}

	s.archiveHandler = archiveHandler

	if err := s.archiveHandler.Start(ctx); err != nil {
		return fmt.Errorf("failed to start archive handler: %w", err)
	}

	// Start task tracker goroutine (channel-based state management)
	s.wg.Add(1)
	go s.taskTracker()

	// Keep existing completed task polling
	s.wg.Add(1)
	go s.pollCompletedTasks()

	s.log.Info("Coordinator service started successfully")

	return nil
}

// Stop gracefully shuts down the coordinator service
func (s *service) Stop() error {
	var errs []error

	// Signal all goroutines to stop
	close(s.done)

	// Stop archive handler
	if s.archiveHandler != nil {
		if err := s.archiveHandler.Stop(); err != nil {
			errs = append(errs, fmt.Errorf("failed to stop archive handler: %w", err))
		}
	}

	// Wait for all goroutines to complete
	s.wg.Wait()

	if s.inspector != nil {
		if err := s.inspector.Close(); err != nil {
			errs = append(errs, fmt.Errorf("failed to close inspector: %w", err))
		}
	}

	if s.queueManager != nil {
		if err := s.queueManager.Close(); err != nil {
			errs = append(errs, fmt.Errorf("failed to close queue manager: %w", err))
		}
	}

	if len(errs) > 0 {
		// Combine all errors into a single error message
		var errStrs []string
		for _, err := range errs {
			errStrs = append(errStrs, err.Error())
		}
		return fmt.Errorf("%w: %s", ErrShutdownErrors, errStrs)
	}

	return nil
}

// GetQueueManager returns the queue manager instance
func (s *service) GetQueueManager() interface{} {
	return s.queueManager
}

// Process handles transformation processing in the specified direction
func (s *service) Process(trans models.Transformation, direction Direction) {
	switch direction {
	case DirectionForward:
		s.processForward(trans)
	case DirectionBack:
		s.processBack(trans)
	}
}

<<<<<<< HEAD
=======
func (s *service) processForward(trans models.Transformation) {
	config := trans.GetConfig()

	// Skip if no forward fill schedule configured
	if !config.IsForwardFillEnabled() {
		return
	}

	ctx := context.Background()

	// Get the next position to process for forward fill
	nextPos, err := s.admin.GetNextUnprocessedPosition(ctx, trans.GetID())
	if err != nil {
		s.log.WithError(err).WithField("model_id", trans.GetID()).Error("Failed to get next unprocessed position")

		return
	}

	s.log.WithFields(logrus.Fields{
		"model_id": trans.GetID(),
		"next_pos": nextPos,
	}).Debug("Got next unprocessed position for forward fill")

	// If this is the first run, calculate initial position
	if nextPos == 0 {
		s.log.WithField("model_id", trans.GetID()).Debug("No data processed yet, calculating initial position")

		initialPos, err := s.validator.GetInitialPosition(ctx, trans.GetID())
		if err != nil {
			s.log.WithError(err).WithField("model_id", trans.GetID()).Error("Failed to calculate initial position")
			return
		}

		s.log.WithFields(logrus.Fields{
			"model_id":    trans.GetID(),
			"initial_pos": initialPos,
		}).Debug("Calculated initial position")

		nextPos = initialPos
	}

	// Don't process beyond max limit if configured
	if config.Limits != nil && config.Limits.Max > 0 && nextPos >= config.Limits.Max {
		s.log.WithFields(logrus.Fields{
			"model_id":   trans.GetID(),
			"position":   nextPos,
			"limits_max": config.Limits.Max,
		}).Debug("Position is at or beyond max limit, skipping forward processing")
		return
	}

	// Adjust interval if it would exceed max limit
	interval := config.GetMaxInterval()
	if config.Limits != nil && config.Limits.Max > 0 && nextPos+interval > config.Limits.Max {
		// Reduce interval to stay within max limit
		interval = config.Limits.Max - nextPos
		s.log.WithFields(logrus.Fields{
			"model_id":          trans.GetID(),
			"position":          nextPos,
			"original_interval": config.GetMaxInterval(),
			"adjusted_interval": interval,
			"limits_max":        config.Limits.Max,
		}).Debug("Adjusted interval to respect max limit")
	}

	// Check for partial interval processing based on dependency availability
	if config.AllowsPartialIntervals() {
		adjustedInterval, shouldReturn := s.adjustIntervalForDependencies(ctx, trans, nextPos, interval)
		if shouldReturn {
			return
		}
		interval = adjustedInterval
	}

	s.checkAndEnqueuePositionWithTrigger(ctx, trans, nextPos, interval, string(DirectionForward))
}

// adjustIntervalForDependencies adjusts the interval based on dependency availability
// Returns the adjusted interval and whether processing should stop
func (s *service) adjustIntervalForDependencies(ctx context.Context, trans models.Transformation, nextPos, interval uint64) (uint64, bool) {
	// Get the valid range based on dependencies
	_, maxValid, err := s.validator.GetValidRange(ctx, trans.GetID())
	if err != nil || maxValid == 0 || nextPos >= maxValid {
		// Can't determine valid range or position already beyond range
		return interval, false
	}

	// Check if dependencies limit our interval
	availableInterval := maxValid - nextPos
	if availableInterval >= interval {
		// Full interval is available
		return interval, false
	}

	// Dependencies don't have enough data for full interval
	minInterval := trans.GetConfig().GetMinInterval()

	// Check if the available interval meets minimum requirements
	if availableInterval < minInterval {
		// Available interval is too small
		s.log.WithFields(logrus.Fields{
			"model_id":           trans.GetID(),
			"position":           nextPos,
			"available_interval": availableInterval,
			"min_interval":       minInterval,
		}).Debug("Available interval below minimum interval, waiting for more data")
		return interval, true // Signal to return/stop processing
	}

	// Use partial interval
	originalInterval := interval
	s.log.WithFields(logrus.Fields{
		"model_id":          trans.GetID(),
		"position":          nextPos,
		"original_interval": originalInterval,
		"adjusted_interval": availableInterval,
		"dependency_limit":  maxValid,
		"reason":            "dependency_availability",
	}).Info("Using partial interval due to dependency limits")

	return availableInterval, false
}

func (s *service) processBack(trans models.Transformation) {
	if !trans.GetConfig().IsBackfillEnabled() {
		return
	}

	ctx := context.Background()
	s.checkBackfillOpportunities(ctx, trans)
}

func (s *service) checkAndEnqueuePositionWithTrigger(ctx context.Context, trans models.Transformation, position, interval uint64, direction string) {
	// Create task payload
	payload := tasks.TaskPayload{
		ModelID:    trans.GetID(),
		Position:   position,
		Interval:   interval,
		Direction:  direction,
		EnqueuedAt: time.Now(),
	}

	// Check if already enqueued or recently completed
	isPending, err := s.queueManager.IsTaskPendingOrRunning(payload)
	if err != nil {
		s.log.WithError(err).WithField("task_id", payload.UniqueID()).Error("Failed to check task status")

		observability.RecordError("coordinator", "task_status_check_error")

		return
	}

	if isPending {
		s.log.WithField("task_id", payload.UniqueID()).Debug("Task already pending or running")

		return
	}

	// Validate dependencies
	depStartTime := time.Now()

	validationResult, err := s.validator.ValidateDependencies(ctx, trans.GetID(), position, interval)
	depDuration := time.Since(depStartTime).Seconds()

	if err != nil {
		s.log.WithError(err).WithFields(logrus.Fields{
			"model_id": trans.GetID(),
			"position": position,
		}).Error("Failed to validate dependencies")
		observability.RecordDependencyValidation(trans.GetID(), "error", depDuration)
		observability.RecordError("coordinator", "dependency_validation_error")
		return
	}

	if !validationResult.CanProcess {
		s.log.WithFields(logrus.Fields{
			"model_id": trans.GetID(),
			"position": position,
		}).Debug("Dependencies not satisfied")
		observability.RecordDependencyValidation(trans.GetID(), "not_satisfied", depDuration)

		return
	}

	observability.RecordDependencyValidation(trans.GetID(), "satisfied", depDuration)

	// Enqueue task
	if err := s.queueManager.EnqueueTransformation(payload); err != nil {
		s.log.WithError(err).WithField("model_id", trans.GetID()).Error("Failed to enqueue task")

		observability.RecordError("coordinator", "enqueue_error")

		return
	}

	// Record successful enqueue
	observability.RecordTaskEnqueued(trans.GetID())

	s.log.WithFields(logrus.Fields{
		"model_id": trans.GetID(),
		"position": position,
		"interval": interval,
	}).Info("Enqueued transformation task")
}

// backfillScanRange holds the range for backfill gap scanning
type backfillScanRange struct {
	initialPos uint64
	maxPos     uint64
}

// getBackfillBounds retrieves the last processed positions for backfill scanning
func (s *service) getBackfillBounds(ctx context.Context, modelID string) (lastPos, lastEndPos uint64, hasData bool) {
	lastEndPos, err := s.admin.GetLastProcessedEndPosition(ctx, modelID)
	if err != nil {
		s.log.WithError(err).WithField("model_id", modelID).Debug("Failed to get last processed end position for gap scan")
		return 0, 0, false
	}

	// Also get the actual last position for clearer logging
	lastPos, _ = s.admin.GetLastProcessedPosition(ctx, modelID)

	return lastPos, lastEndPos, true
}

// calculateBackfillScanRange determines the range to scan for gaps
func (s *service) calculateBackfillScanRange(ctx context.Context, trans models.Transformation, lastEndPos uint64) (*backfillScanRange, error) {
	config := trans.GetConfig()

	// Get initial position based on dependencies
	initialPos, err := s.validator.GetEarliestPosition(ctx, trans.GetID())
	if err != nil {
		return nil, err
	}

	s.log.WithFields(logrus.Fields{
		"model_id":               trans.GetID(),
		"calculated_initial_pos": initialPos,
		"based_on":               "dependency analysis",
	}).Debug("Calculated earliest position from dependencies")

	// Apply minimum limit if configured
	initialPos = s.applyMinimumLimit(trans.GetID(), config, initialPos)

	// Apply maximum limit if configured
	maxPos := s.applyMaximumLimit(trans.GetID(), config, lastEndPos)

	return &backfillScanRange{
		initialPos: initialPos,
		maxPos:     maxPos,
	}, nil
}

// applyMinimumLimit applies the configured minimum limit to the initial position
func (s *service) applyMinimumLimit(modelID string, config *transformation.Config, initialPos uint64) uint64 {
	if config.Limits != nil && config.Limits.Min > initialPos {
		s.log.WithFields(logrus.Fields{
			"model_id":           modelID,
			"initial_pos_before": initialPos,
			"initial_pos_after":  config.Limits.Min,
			"limits_min":         config.Limits.Min,
			"reason":             "using configured minimum",
		}).Debug("Adjusted initial position based on configured limits")
		return config.Limits.Min
	}

	// Build log fields based on whether limits are configured
	logFields := logrus.Fields{
		"model_id":    modelID,
		"initial_pos": initialPos,
	}

	if config.Limits != nil {
		logFields["limits_min"] = config.Limits.Min
		logFields["reason"] = "calculated position is higher than limit"
	} else {
		logFields["limits_min"] = "not configured"
		logFields["reason"] = "no limits configured"
	}

	s.log.WithFields(logFields).Debug("Using calculated initial position for gap scanning")
	return initialPos
}

// applyMaximumLimit applies the configured maximum limit to the scan range
func (s *service) applyMaximumLimit(modelID string, config *transformation.Config, lastEndPos uint64) uint64 {
	if config.Limits != nil && config.Limits.Max > 0 && config.Limits.Max < lastEndPos {
		s.log.WithFields(logrus.Fields{
			"model_id":               modelID,
			"last_processed_end_pos": lastEndPos,
			"limits_max":             config.Limits.Max,
		}).Debug("Applying maximum position limit for gap scanning")
		return config.Limits.Max
	}
	return lastEndPos
}

// processSingleGap processes a single gap for backfill
func (s *service) processSingleGap(ctx context.Context, trans models.Transformation, gap admin.GapInfo, gapIndex int) bool {
	config := trans.GetConfig()
	gapSize := gap.EndPos - gap.StartPos
	intervalToUse := config.GetMaxInterval()

	// Adjust interval for small gaps
	if gapSize < config.GetMaxInterval() {
		intervalToUse = gapSize
		s.log.WithFields(logrus.Fields{
			"model_id":          trans.GetID(),
			"gap_index":         gapIndex,
			"gap_size":          gapSize,
			"model_interval":    config.GetMaxInterval(),
			"adjusted_interval": intervalToUse,
		}).Debug("Adjusted interval for small gap")
	}

	// Calculate position (work backwards from gap end)
	pos := gap.EndPos - intervalToUse

	s.log.WithFields(logrus.Fields{
		"model_id":                 trans.GetID(),
		"gap_index":                gapIndex,
		"gap_start":                gap.StartPos,
		"gap_end":                  gap.EndPos,
		"gap_size":                 gapSize,
		"backfill_position":        pos,
		"backfill_interval":        intervalToUse,
		"will_process_range_start": pos,
		"will_process_range_end":   pos + intervalToUse,
	}).Debug("Processing gap for backfill")

	// Check if task is already pending
	payload := tasks.TaskPayload{
		ModelID:  trans.GetID(),
		Position: pos,
		Interval: intervalToUse,
	}

	isPending, err := s.queueManager.IsTaskPendingOrRunning(payload)
	if err != nil {
		s.log.WithError(err).WithFields(logrus.Fields{
			"model_id": trans.GetID(),
			"position": pos,
			"interval": intervalToUse,
		}).Error("Failed to check if task is pending")
		return false
	}

	if isPending {
		s.log.WithFields(logrus.Fields{
			"model_id":  trans.GetID(),
			"gap_index": gapIndex,
			"position":  pos,
			"interval":  intervalToUse,
		}).Debug("Task already pending for gap, skipping")
		return false
	}

	s.log.WithFields(logrus.Fields{
		"model_id":       trans.GetID(),
		"gap_index":      gapIndex,
		"gap_start":      gap.StartPos,
		"gap_end":        gap.EndPos,
		"position":       pos,
		"interval":       intervalToUse,
		"model_interval": config.GetMaxInterval(),
		"gap_size":       gapSize,
	}).Info("Enqueueing backfill task for gap (processing from end backward)")

	s.checkAndEnqueuePositionWithTrigger(ctx, trans, pos, intervalToUse, string(DirectionBack))
	return true
}

func (s *service) checkBackfillOpportunities(ctx context.Context, trans models.Transformation) {
	config := trans.GetConfig()

	// Get last processed positions
	lastPos, lastEndPos, hasData := s.getBackfillBounds(ctx, trans.GetID())
	if !hasData {
		return
	}

	// Log the last processed range
	if lastEndPos > 0 {
		s.log.WithFields(logrus.Fields{
			"model_id":             trans.GetID(),
			"last_processed_start": lastPos,
			"last_processed_end":   lastEndPos,
			"backfill_interval":    config.GetMaxInterval(),
		}).Debug("Starting gap scan - found existing processed data")
	} else {
		s.log.WithFields(logrus.Fields{
			"model_id":          trans.GetID(),
			"backfill_interval": config.GetMaxInterval(),
		}).Debug("Starting gap scan - no existing data")
	}

	// Check if we have enough data to scan
	if lastEndPos < config.GetMaxInterval() {
		s.log.WithField("model_id", trans.GetID()).Debug("No data yet, skipping gap scan")
		return
	}

	// Calculate scan range
	scanRange, err := s.calculateBackfillScanRange(ctx, trans, lastEndPos)
	if err != nil {
		s.log.WithError(err).WithField("model_id", trans.GetID()).Debug("Failed to calculate scan range")
		return
	}

	// Find all gaps in the processed data
	s.log.WithFields(logrus.Fields{
		"model_id":          trans.GetID(),
		"scan_min_pos":      scanRange.initialPos,
		"scan_max_pos":      scanRange.maxPos,
		"backfill_interval": config.GetMaxInterval(),
	}).Debug("Scanning for gaps in processed data")

	gaps, err := s.admin.FindGaps(ctx, trans.GetID(), scanRange.initialPos, scanRange.maxPos, config.GetMaxInterval())
	if err != nil {
		s.log.WithError(err).WithField("model_id", trans.GetID()).Error("Failed to find gaps")
		return
	}

	// Check if we found any gaps
	if len(gaps) == 0 {
		s.log.WithFields(logrus.Fields{
			"model_id": trans.GetID(),
			"min_pos":  scanRange.initialPos,
			"max_pos":  scanRange.maxPos,
		}).Debug("No gaps found in processed data")
		return
	}

	// Log gap summary
	s.log.WithFields(logrus.Fields{
		"model_id":  trans.GetID(),
		"gap_count": len(gaps),
		"min_pos":   scanRange.initialPos,
		"max_pos":   scanRange.maxPos,
		"interval":  config.GetMaxInterval(),
	}).Info("Found gaps in processed data")

	// Process gaps - queue only one task per scan
	for i, gap := range gaps {
		if s.processSingleGap(ctx, trans, gap, i) {
			// Only queue one task per gap scan
			s.log.WithFields(logrus.Fields{
				"model_id":       trans.GetID(),
				"remaining_gaps": len(gaps) - i - 1,
			}).Debug("Enqueued one backfill task, will re-scan for more gaps after completion")
			break
		}
	}
}

func (s *service) pollCompletedTasks() {
	defer s.wg.Done()

	ticker := time.NewTicker(5 * time.Second)
	defer ticker.Stop()

	for {
		select {
		case <-s.done:
			return
		case <-ticker.C:
			s.checkCompletedTasks()
		}
	}
}

// taskTracker manages task processing state using channels (ethPandaOps pattern)
func (s *service) taskTracker() {
	defer s.wg.Done()

	processedTasks := make(map[string]bool, 100)

	for {
		select {
		case <-s.done:
			return
		case op := <-s.taskCheck:
			// Check if task is processed and respond
			processed := processedTasks[op.taskID]
			select {
			case op.response <- processed:
			case <-s.done:
				return
			}
		case taskID := <-s.taskMark:
			// Mark task as processed
			processedTasks[taskID] = true
			// Clean up old entries if map gets too large
			if len(processedTasks) > 10000 {
				// Keep recent entries only
				newMap := make(map[string]bool, 100)
				processedTasks = newMap
			}
		}
	}
}

// isTaskProcessed checks if a task has been processed (channel-based)
func (s *service) isTaskProcessed(taskID string) bool {
	response := make(chan bool, 1)
	select {
	case s.taskCheck <- taskOperation{taskID: taskID, response: response}:
		select {
		case processed := <-response:
			return processed
		case <-s.done:
			return false
		}
	case <-s.done:
		return false
	}
}

// markTaskProcessed marks a task as processed (channel-based)
func (s *service) markTaskProcessed(taskID string) {
	select {
	case s.taskMark <- taskID:
	case <-s.done:
	}
}

func (s *service) checkCompletedTasks() {
	// Get all model queues
	for _, transformation := range s.dag.GetTransformationNodes() {
		// List completed tasks for this model's queue
		completedTasks, err := s.inspector.ListCompletedTasks(transformation.GetID(), asynq.PageSize(100))
		if err != nil {
			// Queue might not exist yet, that's ok
			continue
		}

		for _, taskInfo := range completedTasks {
			// Check if we've already processed this task (channel-based)
			if !s.isTaskProcessed(taskInfo.ID) {
				// Parse the task payload to get position and interval
				var payload tasks.TaskPayload
				if err := json.Unmarshal(taskInfo.Payload, &payload); err == nil {
					ctx := context.Background()
					s.onTaskComplete(ctx, payload)
				}

				// Mark as processed (channel-based)
				s.markTaskProcessed(taskInfo.ID)
			}
		}
	}
}

func (s *service) onTaskComplete(ctx context.Context, payload tasks.TaskPayload) {
	s.log.WithFields(logrus.Fields{
		"model_id": payload.ModelID,
		"position": payload.Position,
	}).Debug("Task completed, checking dependents")

	// Get models that depend on this one
	dependents := s.dag.GetDependents(payload.ModelID)

	for _, depModelID := range dependents {
		model, err := s.dag.GetTransformationNode(depModelID)
		if err != nil {
			continue
		}

		config := model.GetConfig()

		// Calculate next position for dependent
		lastPos, err := s.admin.GetLastProcessedEndPosition(ctx, depModelID)
		if err != nil {
			continue
		}

		nextPos := lastPos
		if nextPos == 0 {
			// First run - calculate initial position
			initialPos, err := s.validator.GetInitialPosition(ctx, depModelID)
			if err != nil {
				continue
			}
			nextPos = initialPos
		}

		// Check if this completion unblocks the dependent
		s.checkAndEnqueuePositionWithTrigger(ctx, model, nextPos, config.GetMaxInterval(), string(DirectionForward))
	}
}

// RunConsolidation performs admin table consolidation for all models
func (s *service) RunConsolidation(ctx context.Context) {
	transformations := s.dag.GetTransformationNodes()
	for _, transformation := range transformations {
		modelID := transformation.GetID()

		// Try to consolidate
		consolidated, err := s.admin.ConsolidateHistoricalData(ctx, modelID)
		if err != nil {
			if consolidated > 0 {
				s.log.WithError(err).WithField("model_id", modelID).Debug("Consolidation partially succeeded")
			}
			continue
		}

		if consolidated > 0 {
			s.log.WithFields(logrus.Fields{
				"model_id":          modelID,
				"rows_consolidated": consolidated,
			}).Info("Consolidated admin.cbt rows")
		}
	}
}

// ProcessExternalScan handles processing external model scans
// This is called by scheduled tasks for each external model
func (s *service) ProcessExternalScan(modelID, scanType string) {
	// Create unique task ID
	taskID := fmt.Sprintf("external:%s:%s", modelID, scanType)

	// Create task payload
	payload := map[string]string{
		"model_id":  modelID,
		"scan_type": scanType,
	}

	payloadBytes, err := json.Marshal(payload)
	if err != nil {
		s.log.WithError(err).WithFields(logrus.Fields{
			"model_id":  modelID,
			"scan_type": scanType,
		}).Error("Failed to marshal external scan task payload")
		return
	}

	// Use the appropriate task type based on scan type
	var taskType string
	if scanType == "incremental" {
		taskType = ExternalIncrementalTaskType
	} else {
		taskType = ExternalFullTaskType
	}

	// Create task with unique ID to prevent duplicates
	task := asynq.NewTask(taskType, payloadBytes,
		asynq.TaskID(taskID),
		asynq.Queue(modelID),
		asynq.MaxRetry(0),
		asynq.Timeout(30*time.Minute),
	)

	// Enqueue the task
	if _, err := s.queueManager.Enqueue(task); err != nil {
		// Check if task already exists (not an error, just skip)
		if err.Error() == "task ID already exists" {
			s.log.WithFields(logrus.Fields{
				"model_id":  modelID,
				"scan_type": scanType,
			}).Debug("External scan task already exists, skipping")
		} else {
			s.log.WithError(err).WithFields(logrus.Fields{
				"model_id":  modelID,
				"scan_type": scanType,
			}).Error("Failed to enqueue external scan task")
		}
		return
	}

	s.log.WithFields(logrus.Fields{
		"model_id":  modelID,
		"scan_type": scanType,
		"task_id":   taskID,
	}).Debug("Enqueued external scan task")
}

>>>>>>> 88ac2681
// Ensure service implements the interface
var _ Service = (*service)(nil)<|MERGE_RESOLUTION|>--- conflicted
+++ resolved
@@ -50,6 +50,8 @@
 	ExternalIncrementalTaskType = "external:incremental"
 	// ExternalFullTaskType is the task type for external full scan
 	ExternalFullTaskType = "external:full"
+	// BoundsCacheTaskType is the task type for bounds cache updates
+	BoundsCacheTaskType = "bounds:cache"
 )
 
 // service coordinates task processing and dependencies
@@ -176,684 +178,5 @@
 	}
 }
 
-<<<<<<< HEAD
-=======
-func (s *service) processForward(trans models.Transformation) {
-	config := trans.GetConfig()
-
-	// Skip if no forward fill schedule configured
-	if !config.IsForwardFillEnabled() {
-		return
-	}
-
-	ctx := context.Background()
-
-	// Get the next position to process for forward fill
-	nextPos, err := s.admin.GetNextUnprocessedPosition(ctx, trans.GetID())
-	if err != nil {
-		s.log.WithError(err).WithField("model_id", trans.GetID()).Error("Failed to get next unprocessed position")
-
-		return
-	}
-
-	s.log.WithFields(logrus.Fields{
-		"model_id": trans.GetID(),
-		"next_pos": nextPos,
-	}).Debug("Got next unprocessed position for forward fill")
-
-	// If this is the first run, calculate initial position
-	if nextPos == 0 {
-		s.log.WithField("model_id", trans.GetID()).Debug("No data processed yet, calculating initial position")
-
-		initialPos, err := s.validator.GetInitialPosition(ctx, trans.GetID())
-		if err != nil {
-			s.log.WithError(err).WithField("model_id", trans.GetID()).Error("Failed to calculate initial position")
-			return
-		}
-
-		s.log.WithFields(logrus.Fields{
-			"model_id":    trans.GetID(),
-			"initial_pos": initialPos,
-		}).Debug("Calculated initial position")
-
-		nextPos = initialPos
-	}
-
-	// Don't process beyond max limit if configured
-	if config.Limits != nil && config.Limits.Max > 0 && nextPos >= config.Limits.Max {
-		s.log.WithFields(logrus.Fields{
-			"model_id":   trans.GetID(),
-			"position":   nextPos,
-			"limits_max": config.Limits.Max,
-		}).Debug("Position is at or beyond max limit, skipping forward processing")
-		return
-	}
-
-	// Adjust interval if it would exceed max limit
-	interval := config.GetMaxInterval()
-	if config.Limits != nil && config.Limits.Max > 0 && nextPos+interval > config.Limits.Max {
-		// Reduce interval to stay within max limit
-		interval = config.Limits.Max - nextPos
-		s.log.WithFields(logrus.Fields{
-			"model_id":          trans.GetID(),
-			"position":          nextPos,
-			"original_interval": config.GetMaxInterval(),
-			"adjusted_interval": interval,
-			"limits_max":        config.Limits.Max,
-		}).Debug("Adjusted interval to respect max limit")
-	}
-
-	// Check for partial interval processing based on dependency availability
-	if config.AllowsPartialIntervals() {
-		adjustedInterval, shouldReturn := s.adjustIntervalForDependencies(ctx, trans, nextPos, interval)
-		if shouldReturn {
-			return
-		}
-		interval = adjustedInterval
-	}
-
-	s.checkAndEnqueuePositionWithTrigger(ctx, trans, nextPos, interval, string(DirectionForward))
-}
-
-// adjustIntervalForDependencies adjusts the interval based on dependency availability
-// Returns the adjusted interval and whether processing should stop
-func (s *service) adjustIntervalForDependencies(ctx context.Context, trans models.Transformation, nextPos, interval uint64) (uint64, bool) {
-	// Get the valid range based on dependencies
-	_, maxValid, err := s.validator.GetValidRange(ctx, trans.GetID())
-	if err != nil || maxValid == 0 || nextPos >= maxValid {
-		// Can't determine valid range or position already beyond range
-		return interval, false
-	}
-
-	// Check if dependencies limit our interval
-	availableInterval := maxValid - nextPos
-	if availableInterval >= interval {
-		// Full interval is available
-		return interval, false
-	}
-
-	// Dependencies don't have enough data for full interval
-	minInterval := trans.GetConfig().GetMinInterval()
-
-	// Check if the available interval meets minimum requirements
-	if availableInterval < minInterval {
-		// Available interval is too small
-		s.log.WithFields(logrus.Fields{
-			"model_id":           trans.GetID(),
-			"position":           nextPos,
-			"available_interval": availableInterval,
-			"min_interval":       minInterval,
-		}).Debug("Available interval below minimum interval, waiting for more data")
-		return interval, true // Signal to return/stop processing
-	}
-
-	// Use partial interval
-	originalInterval := interval
-	s.log.WithFields(logrus.Fields{
-		"model_id":          trans.GetID(),
-		"position":          nextPos,
-		"original_interval": originalInterval,
-		"adjusted_interval": availableInterval,
-		"dependency_limit":  maxValid,
-		"reason":            "dependency_availability",
-	}).Info("Using partial interval due to dependency limits")
-
-	return availableInterval, false
-}
-
-func (s *service) processBack(trans models.Transformation) {
-	if !trans.GetConfig().IsBackfillEnabled() {
-		return
-	}
-
-	ctx := context.Background()
-	s.checkBackfillOpportunities(ctx, trans)
-}
-
-func (s *service) checkAndEnqueuePositionWithTrigger(ctx context.Context, trans models.Transformation, position, interval uint64, direction string) {
-	// Create task payload
-	payload := tasks.TaskPayload{
-		ModelID:    trans.GetID(),
-		Position:   position,
-		Interval:   interval,
-		Direction:  direction,
-		EnqueuedAt: time.Now(),
-	}
-
-	// Check if already enqueued or recently completed
-	isPending, err := s.queueManager.IsTaskPendingOrRunning(payload)
-	if err != nil {
-		s.log.WithError(err).WithField("task_id", payload.UniqueID()).Error("Failed to check task status")
-
-		observability.RecordError("coordinator", "task_status_check_error")
-
-		return
-	}
-
-	if isPending {
-		s.log.WithField("task_id", payload.UniqueID()).Debug("Task already pending or running")
-
-		return
-	}
-
-	// Validate dependencies
-	depStartTime := time.Now()
-
-	validationResult, err := s.validator.ValidateDependencies(ctx, trans.GetID(), position, interval)
-	depDuration := time.Since(depStartTime).Seconds()
-
-	if err != nil {
-		s.log.WithError(err).WithFields(logrus.Fields{
-			"model_id": trans.GetID(),
-			"position": position,
-		}).Error("Failed to validate dependencies")
-		observability.RecordDependencyValidation(trans.GetID(), "error", depDuration)
-		observability.RecordError("coordinator", "dependency_validation_error")
-		return
-	}
-
-	if !validationResult.CanProcess {
-		s.log.WithFields(logrus.Fields{
-			"model_id": trans.GetID(),
-			"position": position,
-		}).Debug("Dependencies not satisfied")
-		observability.RecordDependencyValidation(trans.GetID(), "not_satisfied", depDuration)
-
-		return
-	}
-
-	observability.RecordDependencyValidation(trans.GetID(), "satisfied", depDuration)
-
-	// Enqueue task
-	if err := s.queueManager.EnqueueTransformation(payload); err != nil {
-		s.log.WithError(err).WithField("model_id", trans.GetID()).Error("Failed to enqueue task")
-
-		observability.RecordError("coordinator", "enqueue_error")
-
-		return
-	}
-
-	// Record successful enqueue
-	observability.RecordTaskEnqueued(trans.GetID())
-
-	s.log.WithFields(logrus.Fields{
-		"model_id": trans.GetID(),
-		"position": position,
-		"interval": interval,
-	}).Info("Enqueued transformation task")
-}
-
-// backfillScanRange holds the range for backfill gap scanning
-type backfillScanRange struct {
-	initialPos uint64
-	maxPos     uint64
-}
-
-// getBackfillBounds retrieves the last processed positions for backfill scanning
-func (s *service) getBackfillBounds(ctx context.Context, modelID string) (lastPos, lastEndPos uint64, hasData bool) {
-	lastEndPos, err := s.admin.GetLastProcessedEndPosition(ctx, modelID)
-	if err != nil {
-		s.log.WithError(err).WithField("model_id", modelID).Debug("Failed to get last processed end position for gap scan")
-		return 0, 0, false
-	}
-
-	// Also get the actual last position for clearer logging
-	lastPos, _ = s.admin.GetLastProcessedPosition(ctx, modelID)
-
-	return lastPos, lastEndPos, true
-}
-
-// calculateBackfillScanRange determines the range to scan for gaps
-func (s *service) calculateBackfillScanRange(ctx context.Context, trans models.Transformation, lastEndPos uint64) (*backfillScanRange, error) {
-	config := trans.GetConfig()
-
-	// Get initial position based on dependencies
-	initialPos, err := s.validator.GetEarliestPosition(ctx, trans.GetID())
-	if err != nil {
-		return nil, err
-	}
-
-	s.log.WithFields(logrus.Fields{
-		"model_id":               trans.GetID(),
-		"calculated_initial_pos": initialPos,
-		"based_on":               "dependency analysis",
-	}).Debug("Calculated earliest position from dependencies")
-
-	// Apply minimum limit if configured
-	initialPos = s.applyMinimumLimit(trans.GetID(), config, initialPos)
-
-	// Apply maximum limit if configured
-	maxPos := s.applyMaximumLimit(trans.GetID(), config, lastEndPos)
-
-	return &backfillScanRange{
-		initialPos: initialPos,
-		maxPos:     maxPos,
-	}, nil
-}
-
-// applyMinimumLimit applies the configured minimum limit to the initial position
-func (s *service) applyMinimumLimit(modelID string, config *transformation.Config, initialPos uint64) uint64 {
-	if config.Limits != nil && config.Limits.Min > initialPos {
-		s.log.WithFields(logrus.Fields{
-			"model_id":           modelID,
-			"initial_pos_before": initialPos,
-			"initial_pos_after":  config.Limits.Min,
-			"limits_min":         config.Limits.Min,
-			"reason":             "using configured minimum",
-		}).Debug("Adjusted initial position based on configured limits")
-		return config.Limits.Min
-	}
-
-	// Build log fields based on whether limits are configured
-	logFields := logrus.Fields{
-		"model_id":    modelID,
-		"initial_pos": initialPos,
-	}
-
-	if config.Limits != nil {
-		logFields["limits_min"] = config.Limits.Min
-		logFields["reason"] = "calculated position is higher than limit"
-	} else {
-		logFields["limits_min"] = "not configured"
-		logFields["reason"] = "no limits configured"
-	}
-
-	s.log.WithFields(logFields).Debug("Using calculated initial position for gap scanning")
-	return initialPos
-}
-
-// applyMaximumLimit applies the configured maximum limit to the scan range
-func (s *service) applyMaximumLimit(modelID string, config *transformation.Config, lastEndPos uint64) uint64 {
-	if config.Limits != nil && config.Limits.Max > 0 && config.Limits.Max < lastEndPos {
-		s.log.WithFields(logrus.Fields{
-			"model_id":               modelID,
-			"last_processed_end_pos": lastEndPos,
-			"limits_max":             config.Limits.Max,
-		}).Debug("Applying maximum position limit for gap scanning")
-		return config.Limits.Max
-	}
-	return lastEndPos
-}
-
-// processSingleGap processes a single gap for backfill
-func (s *service) processSingleGap(ctx context.Context, trans models.Transformation, gap admin.GapInfo, gapIndex int) bool {
-	config := trans.GetConfig()
-	gapSize := gap.EndPos - gap.StartPos
-	intervalToUse := config.GetMaxInterval()
-
-	// Adjust interval for small gaps
-	if gapSize < config.GetMaxInterval() {
-		intervalToUse = gapSize
-		s.log.WithFields(logrus.Fields{
-			"model_id":          trans.GetID(),
-			"gap_index":         gapIndex,
-			"gap_size":          gapSize,
-			"model_interval":    config.GetMaxInterval(),
-			"adjusted_interval": intervalToUse,
-		}).Debug("Adjusted interval for small gap")
-	}
-
-	// Calculate position (work backwards from gap end)
-	pos := gap.EndPos - intervalToUse
-
-	s.log.WithFields(logrus.Fields{
-		"model_id":                 trans.GetID(),
-		"gap_index":                gapIndex,
-		"gap_start":                gap.StartPos,
-		"gap_end":                  gap.EndPos,
-		"gap_size":                 gapSize,
-		"backfill_position":        pos,
-		"backfill_interval":        intervalToUse,
-		"will_process_range_start": pos,
-		"will_process_range_end":   pos + intervalToUse,
-	}).Debug("Processing gap for backfill")
-
-	// Check if task is already pending
-	payload := tasks.TaskPayload{
-		ModelID:  trans.GetID(),
-		Position: pos,
-		Interval: intervalToUse,
-	}
-
-	isPending, err := s.queueManager.IsTaskPendingOrRunning(payload)
-	if err != nil {
-		s.log.WithError(err).WithFields(logrus.Fields{
-			"model_id": trans.GetID(),
-			"position": pos,
-			"interval": intervalToUse,
-		}).Error("Failed to check if task is pending")
-		return false
-	}
-
-	if isPending {
-		s.log.WithFields(logrus.Fields{
-			"model_id":  trans.GetID(),
-			"gap_index": gapIndex,
-			"position":  pos,
-			"interval":  intervalToUse,
-		}).Debug("Task already pending for gap, skipping")
-		return false
-	}
-
-	s.log.WithFields(logrus.Fields{
-		"model_id":       trans.GetID(),
-		"gap_index":      gapIndex,
-		"gap_start":      gap.StartPos,
-		"gap_end":        gap.EndPos,
-		"position":       pos,
-		"interval":       intervalToUse,
-		"model_interval": config.GetMaxInterval(),
-		"gap_size":       gapSize,
-	}).Info("Enqueueing backfill task for gap (processing from end backward)")
-
-	s.checkAndEnqueuePositionWithTrigger(ctx, trans, pos, intervalToUse, string(DirectionBack))
-	return true
-}
-
-func (s *service) checkBackfillOpportunities(ctx context.Context, trans models.Transformation) {
-	config := trans.GetConfig()
-
-	// Get last processed positions
-	lastPos, lastEndPos, hasData := s.getBackfillBounds(ctx, trans.GetID())
-	if !hasData {
-		return
-	}
-
-	// Log the last processed range
-	if lastEndPos > 0 {
-		s.log.WithFields(logrus.Fields{
-			"model_id":             trans.GetID(),
-			"last_processed_start": lastPos,
-			"last_processed_end":   lastEndPos,
-			"backfill_interval":    config.GetMaxInterval(),
-		}).Debug("Starting gap scan - found existing processed data")
-	} else {
-		s.log.WithFields(logrus.Fields{
-			"model_id":          trans.GetID(),
-			"backfill_interval": config.GetMaxInterval(),
-		}).Debug("Starting gap scan - no existing data")
-	}
-
-	// Check if we have enough data to scan
-	if lastEndPos < config.GetMaxInterval() {
-		s.log.WithField("model_id", trans.GetID()).Debug("No data yet, skipping gap scan")
-		return
-	}
-
-	// Calculate scan range
-	scanRange, err := s.calculateBackfillScanRange(ctx, trans, lastEndPos)
-	if err != nil {
-		s.log.WithError(err).WithField("model_id", trans.GetID()).Debug("Failed to calculate scan range")
-		return
-	}
-
-	// Find all gaps in the processed data
-	s.log.WithFields(logrus.Fields{
-		"model_id":          trans.GetID(),
-		"scan_min_pos":      scanRange.initialPos,
-		"scan_max_pos":      scanRange.maxPos,
-		"backfill_interval": config.GetMaxInterval(),
-	}).Debug("Scanning for gaps in processed data")
-
-	gaps, err := s.admin.FindGaps(ctx, trans.GetID(), scanRange.initialPos, scanRange.maxPos, config.GetMaxInterval())
-	if err != nil {
-		s.log.WithError(err).WithField("model_id", trans.GetID()).Error("Failed to find gaps")
-		return
-	}
-
-	// Check if we found any gaps
-	if len(gaps) == 0 {
-		s.log.WithFields(logrus.Fields{
-			"model_id": trans.GetID(),
-			"min_pos":  scanRange.initialPos,
-			"max_pos":  scanRange.maxPos,
-		}).Debug("No gaps found in processed data")
-		return
-	}
-
-	// Log gap summary
-	s.log.WithFields(logrus.Fields{
-		"model_id":  trans.GetID(),
-		"gap_count": len(gaps),
-		"min_pos":   scanRange.initialPos,
-		"max_pos":   scanRange.maxPos,
-		"interval":  config.GetMaxInterval(),
-	}).Info("Found gaps in processed data")
-
-	// Process gaps - queue only one task per scan
-	for i, gap := range gaps {
-		if s.processSingleGap(ctx, trans, gap, i) {
-			// Only queue one task per gap scan
-			s.log.WithFields(logrus.Fields{
-				"model_id":       trans.GetID(),
-				"remaining_gaps": len(gaps) - i - 1,
-			}).Debug("Enqueued one backfill task, will re-scan for more gaps after completion")
-			break
-		}
-	}
-}
-
-func (s *service) pollCompletedTasks() {
-	defer s.wg.Done()
-
-	ticker := time.NewTicker(5 * time.Second)
-	defer ticker.Stop()
-
-	for {
-		select {
-		case <-s.done:
-			return
-		case <-ticker.C:
-			s.checkCompletedTasks()
-		}
-	}
-}
-
-// taskTracker manages task processing state using channels (ethPandaOps pattern)
-func (s *service) taskTracker() {
-	defer s.wg.Done()
-
-	processedTasks := make(map[string]bool, 100)
-
-	for {
-		select {
-		case <-s.done:
-			return
-		case op := <-s.taskCheck:
-			// Check if task is processed and respond
-			processed := processedTasks[op.taskID]
-			select {
-			case op.response <- processed:
-			case <-s.done:
-				return
-			}
-		case taskID := <-s.taskMark:
-			// Mark task as processed
-			processedTasks[taskID] = true
-			// Clean up old entries if map gets too large
-			if len(processedTasks) > 10000 {
-				// Keep recent entries only
-				newMap := make(map[string]bool, 100)
-				processedTasks = newMap
-			}
-		}
-	}
-}
-
-// isTaskProcessed checks if a task has been processed (channel-based)
-func (s *service) isTaskProcessed(taskID string) bool {
-	response := make(chan bool, 1)
-	select {
-	case s.taskCheck <- taskOperation{taskID: taskID, response: response}:
-		select {
-		case processed := <-response:
-			return processed
-		case <-s.done:
-			return false
-		}
-	case <-s.done:
-		return false
-	}
-}
-
-// markTaskProcessed marks a task as processed (channel-based)
-func (s *service) markTaskProcessed(taskID string) {
-	select {
-	case s.taskMark <- taskID:
-	case <-s.done:
-	}
-}
-
-func (s *service) checkCompletedTasks() {
-	// Get all model queues
-	for _, transformation := range s.dag.GetTransformationNodes() {
-		// List completed tasks for this model's queue
-		completedTasks, err := s.inspector.ListCompletedTasks(transformation.GetID(), asynq.PageSize(100))
-		if err != nil {
-			// Queue might not exist yet, that's ok
-			continue
-		}
-
-		for _, taskInfo := range completedTasks {
-			// Check if we've already processed this task (channel-based)
-			if !s.isTaskProcessed(taskInfo.ID) {
-				// Parse the task payload to get position and interval
-				var payload tasks.TaskPayload
-				if err := json.Unmarshal(taskInfo.Payload, &payload); err == nil {
-					ctx := context.Background()
-					s.onTaskComplete(ctx, payload)
-				}
-
-				// Mark as processed (channel-based)
-				s.markTaskProcessed(taskInfo.ID)
-			}
-		}
-	}
-}
-
-func (s *service) onTaskComplete(ctx context.Context, payload tasks.TaskPayload) {
-	s.log.WithFields(logrus.Fields{
-		"model_id": payload.ModelID,
-		"position": payload.Position,
-	}).Debug("Task completed, checking dependents")
-
-	// Get models that depend on this one
-	dependents := s.dag.GetDependents(payload.ModelID)
-
-	for _, depModelID := range dependents {
-		model, err := s.dag.GetTransformationNode(depModelID)
-		if err != nil {
-			continue
-		}
-
-		config := model.GetConfig()
-
-		// Calculate next position for dependent
-		lastPos, err := s.admin.GetLastProcessedEndPosition(ctx, depModelID)
-		if err != nil {
-			continue
-		}
-
-		nextPos := lastPos
-		if nextPos == 0 {
-			// First run - calculate initial position
-			initialPos, err := s.validator.GetInitialPosition(ctx, depModelID)
-			if err != nil {
-				continue
-			}
-			nextPos = initialPos
-		}
-
-		// Check if this completion unblocks the dependent
-		s.checkAndEnqueuePositionWithTrigger(ctx, model, nextPos, config.GetMaxInterval(), string(DirectionForward))
-	}
-}
-
-// RunConsolidation performs admin table consolidation for all models
-func (s *service) RunConsolidation(ctx context.Context) {
-	transformations := s.dag.GetTransformationNodes()
-	for _, transformation := range transformations {
-		modelID := transformation.GetID()
-
-		// Try to consolidate
-		consolidated, err := s.admin.ConsolidateHistoricalData(ctx, modelID)
-		if err != nil {
-			if consolidated > 0 {
-				s.log.WithError(err).WithField("model_id", modelID).Debug("Consolidation partially succeeded")
-			}
-			continue
-		}
-
-		if consolidated > 0 {
-			s.log.WithFields(logrus.Fields{
-				"model_id":          modelID,
-				"rows_consolidated": consolidated,
-			}).Info("Consolidated admin.cbt rows")
-		}
-	}
-}
-
-// ProcessExternalScan handles processing external model scans
-// This is called by scheduled tasks for each external model
-func (s *service) ProcessExternalScan(modelID, scanType string) {
-	// Create unique task ID
-	taskID := fmt.Sprintf("external:%s:%s", modelID, scanType)
-
-	// Create task payload
-	payload := map[string]string{
-		"model_id":  modelID,
-		"scan_type": scanType,
-	}
-
-	payloadBytes, err := json.Marshal(payload)
-	if err != nil {
-		s.log.WithError(err).WithFields(logrus.Fields{
-			"model_id":  modelID,
-			"scan_type": scanType,
-		}).Error("Failed to marshal external scan task payload")
-		return
-	}
-
-	// Use the appropriate task type based on scan type
-	var taskType string
-	if scanType == "incremental" {
-		taskType = ExternalIncrementalTaskType
-	} else {
-		taskType = ExternalFullTaskType
-	}
-
-	// Create task with unique ID to prevent duplicates
-	task := asynq.NewTask(taskType, payloadBytes,
-		asynq.TaskID(taskID),
-		asynq.Queue(modelID),
-		asynq.MaxRetry(0),
-		asynq.Timeout(30*time.Minute),
-	)
-
-	// Enqueue the task
-	if _, err := s.queueManager.Enqueue(task); err != nil {
-		// Check if task already exists (not an error, just skip)
-		if err.Error() == "task ID already exists" {
-			s.log.WithFields(logrus.Fields{
-				"model_id":  modelID,
-				"scan_type": scanType,
-			}).Debug("External scan task already exists, skipping")
-		} else {
-			s.log.WithError(err).WithFields(logrus.Fields{
-				"model_id":  modelID,
-				"scan_type": scanType,
-			}).Error("Failed to enqueue external scan task")
-		}
-		return
-	}
-
-	s.log.WithFields(logrus.Fields{
-		"model_id":  modelID,
-		"scan_type": scanType,
-		"task_id":   taskID,
-	}).Debug("Enqueued external scan task")
-}
-
->>>>>>> 88ac2681
 // Ensure service implements the interface
 var _ Service = (*service)(nil)