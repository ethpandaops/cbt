package models

import (
	"fmt"
	"time"

	"github.com/ethpandaops/cbt/pkg/clickhouse"
	"github.com/redis/go-redis/v9"
	"github.com/sirupsen/logrus"
)

// Service defines the interface for the models service (ethPandaOps pattern)
type Service interface {
	// Lifecycle methods
	Start() error
	Stop() error

	// DAG operations
	GetDAG() DAGReader

	// Rendering operations
	RenderTransformation(model Transformation, position, interval uint64, startTime time.Time) (string, error)
	RenderExternal(model External, cacheState map[string]interface{}) (string, error)
	GetTransformationEnvironmentVariables(model Transformation, position, interval uint64, startTime time.Time) (*[]string, error)
}

// service encapsulates the worker application logic
type service struct {
	config *Config
	log    logrus.FieldLogger

	dag                  *DependencyGraph
	templateEngine       *TemplateEngine
	transformationModels []Transformation
	externalModels       []External
}

// NewService creates a new worker application
func NewService(log logrus.FieldLogger, cfg *Config, _ *redis.Client, clickhouseCfg *clickhouse.Config) (Service, error) {
	dag := NewDependencyGraph()
	templateEngine := NewTemplateEngine(clickhouseCfg, dag)

	return &service{
		config: cfg,
		log:    log.WithField("service", "models"),

		dag:            dag,
		templateEngine: templateEngine,
	}, nil
}

// Start initializes the models service and builds the dependency graph
func (s *service) Start() error {
	if err := s.parseModels(); err != nil {
		return err
	}

	if err := s.buildDAG(); err != nil {
		return err
	}

	s.log.Info("Models service started successfully")

	return nil
}

// Stop gracefully shuts down the models service
func (s *service) Stop() error {
	return nil
}

func (s *service) parseModels() error {
	externalFiles, err := DiscoverPaths(s.config.External.Paths)
	if err != nil {
		return fmt.Errorf("failed to discover models: %w", err)
	}

	if len(externalFiles) > 0 {
		for _, file := range externalFiles {
			externalModel, parseErr := NewExternal(file.Content, file.FilePath)
			if parseErr != nil {
				return parseErr
			}

			// Apply default database if not specified
			externalModel.SetDefaultDatabase(s.config.External.DefaultDatabase)

			// Validate that database is set after applying defaults
			config := externalModel.GetConfig()
			if validationErr := config.Validate(); validationErr != nil {
				return fmt.Errorf("model %s validation failed after applying defaults: %w", file.FilePath, validationErr)
			}

			s.externalModels = append(s.externalModels, externalModel)
		}
	}

	transformationFiles, err := DiscoverPaths(s.config.Transformation.Paths)
	if err != nil {
		return fmt.Errorf("failed to discover models: %w", err)
	}

	for _, file := range transformationFiles {
		model, err := s.processTransformationFile(file)
		if err != nil {
			return err
		}
		s.transformationModels = append(s.transformationModels, model)
	}

	return nil
}

// processTransformationFile processes a single transformation file
func (s *service) processTransformationFile(file *ModelFile) (Transformation, error) {
	transformationModel, err := NewTransformation(file.Content, file.FilePath)
	if err != nil {
		return nil, err
	}

	// Apply default database if not specified
	transformationModel.SetDefaultDatabase(s.config.Transformation.DefaultDatabase)

	// Substitute dependency placeholders through handler if it supports it
	s.substitutePlaceholders(transformationModel)

	// Validate that database is set after applying defaults
	if err := transformationModel.GetConfig().Validate(); err != nil {
		return nil, fmt.Errorf("model %s validation failed after applying defaults: %w", file.FilePath, err)
	}

<<<<<<< HEAD
	return transformationModel, nil
}

// substitutePlaceholders handles placeholder substitution in dependencies
func (s *service) substitutePlaceholders(model Transformation) {
	handler := model.GetHandler()
	if handler == nil {
		return
	}

	type placeholderSubstituter interface {
		SubstituteDependencyPlaceholders(externalDefaultDB, transformationDefaultDB string)
	}

	if subProvider, ok := handler.(placeholderSubstituter); ok {
		subProvider.SubstituteDependencyPlaceholders(
			s.config.External.DefaultDatabase,
			s.config.Transformation.DefaultDatabase,
		)
	}
=======
	// Apply overrides after all models are loaded
	s.applyOverrides()

	return nil
>>>>>>> 0b424da5
}

func (s *service) applyOverrides() {
	if len(s.config.Overrides) == 0 {
		return
	}

	// Track which overrides were applied
	appliedOverrides := make(map[string]bool)

	// Filter transformations based on overrides - pre-allocate with capacity
	filteredTransformations := make([]Transformation, 0, len(s.transformationModels))
	for _, model := range s.transformationModels {
		config := model.GetConfig()
		modelID := config.GetID()

		// Try to find override using either full ID or table-only format
		override, overrideKey := s.findOverride(modelID, config.Table)

		if override != nil {
			appliedOverrides[overrideKey] = true

			// Check if model is disabled
			if override.IsDisabled() {
				s.log.WithField("model", modelID).Info("Model disabled by override")
				continue // Skip this model
			}

			// Apply configuration overrides
			override.ApplyToTransformation(config)
			s.log.WithField("model", modelID).Debug("Applied configuration override")
		}

		filteredTransformations = append(filteredTransformations, model)
	}

	// Warn about overrides that didn't match any models
	for modelID := range s.config.Overrides {
		if !appliedOverrides[modelID] {
			s.log.WithField("model", modelID).Warn("Override specified for non-existent model")
		}
	}

	s.transformationModels = filteredTransformations
}

// findOverride looks up an override using both full ID and table-only formats
func (s *service) findOverride(fullID, tableName string) (override *ModelOverride, overrideKey string) {
	// First, try with the full model ID (database.table)
	if override, exists := s.config.Overrides[fullID]; exists {
		return override, fullID
	}

	// If the model uses the default database, also try with just the table name
	// This allows more intuitive overrides when using default databases
	if s.config.Transformation.DefaultDatabase != "" {
		// Check if this model is using the default database
		if fullID == fmt.Sprintf("%s.%s", s.config.Transformation.DefaultDatabase, tableName) {
			if override, exists := s.config.Overrides[tableName]; exists {
				return override, tableName
			}
		}
	}

	return nil, ""
}

func (s *service) buildDAG() error {
	return s.dag.BuildGraph(s.transformationModels, s.externalModels)
}

// GetDAG returns the dependency graph
func (s *service) GetDAG() DAGReader {
	return s.dag
}

// RenderTransformation renders a transformation model template with variables
func (s *service) RenderTransformation(model Transformation, position, interval uint64, startTime time.Time) (string, error) {
	return s.templateEngine.RenderTransformation(model, position, interval, startTime)
}

// GetTransformationEnvironmentVariables returns environment variables for a transformation
func (s *service) GetTransformationEnvironmentVariables(model Transformation, position, interval uint64, startTime time.Time) (*[]string, error) {
	return s.templateEngine.GetTransformationEnvironmentVariables(model, position, interval, startTime)
}

// RenderExternal renders an external model template with variables
func (s *service) RenderExternal(model External, cacheState map[string]interface{}) (string, error) {
	return s.templateEngine.RenderExternal(model, cacheState)
}

// Ensure service implements Service interface
var _ Service = (*service)(nil)<|MERGE_RESOLUTION|>--- conflicted
+++ resolved
@@ -108,6 +108,9 @@
 		s.transformationModels = append(s.transformationModels, model)
 	}
 
+	// TODO: Overrides temporarily disabled during transformation type refactor
+	// s.applyOverrides()
+
 	return nil
 }
 
@@ -129,7 +132,6 @@
 		return nil, fmt.Errorf("model %s validation failed after applying defaults: %w", file.FilePath, err)
 	}
 
-<<<<<<< HEAD
 	return transformationModel, nil
 }
 
@@ -150,77 +152,6 @@
 			s.config.Transformation.DefaultDatabase,
 		)
 	}
-=======
-	// Apply overrides after all models are loaded
-	s.applyOverrides()
-
-	return nil
->>>>>>> 0b424da5
-}
-
-func (s *service) applyOverrides() {
-	if len(s.config.Overrides) == 0 {
-		return
-	}
-
-	// Track which overrides were applied
-	appliedOverrides := make(map[string]bool)
-
-	// Filter transformations based on overrides - pre-allocate with capacity
-	filteredTransformations := make([]Transformation, 0, len(s.transformationModels))
-	for _, model := range s.transformationModels {
-		config := model.GetConfig()
-		modelID := config.GetID()
-
-		// Try to find override using either full ID or table-only format
-		override, overrideKey := s.findOverride(modelID, config.Table)
-
-		if override != nil {
-			appliedOverrides[overrideKey] = true
-
-			// Check if model is disabled
-			if override.IsDisabled() {
-				s.log.WithField("model", modelID).Info("Model disabled by override")
-				continue // Skip this model
-			}
-
-			// Apply configuration overrides
-			override.ApplyToTransformation(config)
-			s.log.WithField("model", modelID).Debug("Applied configuration override")
-		}
-
-		filteredTransformations = append(filteredTransformations, model)
-	}
-
-	// Warn about overrides that didn't match any models
-	for modelID := range s.config.Overrides {
-		if !appliedOverrides[modelID] {
-			s.log.WithField("model", modelID).Warn("Override specified for non-existent model")
-		}
-	}
-
-	s.transformationModels = filteredTransformations
-}
-
-// findOverride looks up an override using both full ID and table-only formats
-func (s *service) findOverride(fullID, tableName string) (override *ModelOverride, overrideKey string) {
-	// First, try with the full model ID (database.table)
-	if override, exists := s.config.Overrides[fullID]; exists {
-		return override, fullID
-	}
-
-	// If the model uses the default database, also try with just the table name
-	// This allows more intuitive overrides when using default databases
-	if s.config.Transformation.DefaultDatabase != "" {
-		// Check if this model is using the default database
-		if fullID == fmt.Sprintf("%s.%s", s.config.Transformation.DefaultDatabase, tableName) {
-			if override, exists := s.config.Overrides[tableName]; exists {
-				return override, tableName
-			}
-		}
-	}
-
-	return nil, ""
 }
 
 func (s *service) buildDAG() error {
