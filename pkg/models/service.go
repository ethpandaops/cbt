package models

import (
	"errors"
	"fmt"
	"time"

	"github.com/ethpandaops/cbt/pkg/clickhouse"
	"github.com/redis/go-redis/v9"
	"github.com/sirupsen/logrus"
)

var (
	// ErrOverrideModelNotFound is returned when an override key doesn't match any loaded model
	ErrOverrideModelNotFound = errors.New("no matching model found for override key")
)

// Service defines the interface for the models service (ethPandaOps pattern)
type Service interface {
	// Lifecycle methods
	Start() error
	Stop() error

	// DAG operations
	GetDAG() DAGReader

	// Rendering operations
	RenderTransformation(model Transformation, position, interval uint64, startTime time.Time) (string, error)
	RenderExternal(model External, cacheState map[string]interface{}) (string, error)
	GetTransformationEnvironmentVariables(model Transformation, position, interval uint64, startTime time.Time) (*[]string, error)
}

// service encapsulates the worker application logic
type service struct {
	config *Config
	log    logrus.FieldLogger

	dag                  *DependencyGraph
	templateEngine       *TemplateEngine
	transformationModels []Transformation
	externalModels       []External
}

// NewService creates a new worker application
func NewService(log logrus.FieldLogger, cfg *Config, _ *redis.Client, clickhouseCfg *clickhouse.Config) (Service, error) {
	dag := NewDependencyGraph()
	templateEngine := NewTemplateEngine(clickhouseCfg, dag)

	return &service{
		config: cfg,
		log:    log.WithField("service", "models"),

		dag:            dag,
		templateEngine: templateEngine,
	}, nil
}

// Start initializes the models service and builds the dependency graph
func (s *service) Start() error {
	if err := s.parseModels(); err != nil {
		return err
	}

	if err := s.buildDAG(); err != nil {
		return err
	}

	s.log.Info("Models service started successfully")

	return nil
}

// Stop gracefully shuts down the models service
func (s *service) Stop() error {
	return nil
}

func (s *service) parseModels() error {
	externalFiles, err := DiscoverPaths(s.config.External.Paths)
	if err != nil {
		return fmt.Errorf("failed to discover models: %w", err)
	}

	if len(externalFiles) > 0 {
		for _, file := range externalFiles {
			externalModel, parseErr := NewExternal(file.Content, file.FilePath)
			if parseErr != nil {
				return parseErr
			}

			// Apply default database if not specified
			externalModel.SetDefaultDatabase(s.config.External.DefaultDatabase)

			// Validate that database is set after applying defaults
			config := externalModel.GetConfig()
			if validationErr := config.Validate(); validationErr != nil {
				return fmt.Errorf("model %s validation failed after applying defaults: %w", file.FilePath, validationErr)
			}

			s.externalModels = append(s.externalModels, externalModel)
		}
	}

	transformationFiles, err := DiscoverPaths(s.config.Transformation.Paths)
	if err != nil {
		return fmt.Errorf("failed to discover models: %w", err)
	}

	for _, file := range transformationFiles {
		model, err := s.processTransformationFile(file)
		if err != nil {
			return err
		}
		s.transformationModels = append(s.transformationModels, model)
	}

	// Apply overrides after all models are loaded
	s.applyOverrides()

	return nil
}

// processTransformationFile processes a single transformation file
func (s *service) processTransformationFile(file *ModelFile) (Transformation, error) {
	transformationModel, err := NewTransformation(file.Content, file.FilePath)
	if err != nil {
		return nil, err
	}

	// Apply default database if not specified
	transformationModel.SetDefaultDatabase(s.config.Transformation.DefaultDatabase)

	// Substitute dependency placeholders through handler if it supports it
	s.substitutePlaceholders(transformationModel)

	// Validate that database is set after applying defaults
	if err := transformationModel.GetConfig().Validate(); err != nil {
		return nil, fmt.Errorf("model %s validation failed after applying defaults: %w", file.FilePath, err)
	}

	return transformationModel, nil
}

// substitutePlaceholders handles placeholder substitution in dependencies
func (s *service) substitutePlaceholders(model Transformation) {
	handler := model.GetHandler()
	if handler == nil {
		return
	}

	type placeholderSubstituter interface {
		SubstituteDependencyPlaceholders(externalDefaultDB, transformationDefaultDB string)
	}

	if subProvider, ok := handler.(placeholderSubstituter); ok {
		subProvider.SubstituteDependencyPlaceholders(
			s.config.External.DefaultDatabase,
			s.config.Transformation.DefaultDatabase,
		)
	}
}

func (s *service) applyOverrides() {
	if len(s.config.Overrides) == 0 {
		return
	}

	modelTypes := s.buildModelTypeMapping()
	s.resolveAllOverrides(modelTypes)
	appliedOverrides := s.applyOverridesToModels()
	s.warnUnmatchedOverrides(appliedOverrides)
}

// buildModelTypeMapping creates a map of model IDs to their types
func (s *service) buildModelTypeMapping() map[string]ModelType {
	modelTypes := make(map[string]ModelType, len(s.externalModels)+len(s.transformationModels))

	for _, model := range s.externalModels {
		config := model.GetConfig()
		modelTypes[config.GetID()] = ModelTypeExternal
	}

	for _, model := range s.transformationModels {
		config := model.GetConfig()
		modelTypes[config.GetID()] = ModelTypeTransformation
	}

	return modelTypes
}

// resolveAllOverrides resolves the config for all overrides based on model type lookup
func (s *service) resolveAllOverrides(modelTypes map[string]ModelType) {
	for modelID, override := range s.config.Overrides {
		if modelType, exists := modelTypes[modelID]; exists {
			if err := override.ResolveConfig(modelType); err != nil {
				s.log.WithField("model", modelID).WithError(err).Warn("Failed to resolve override config")
			}
		} else {
			// Try table-only lookup with default databases
			if resolveErr := s.resolveOverrideWithDefaults(modelID, override, modelTypes); resolveErr != nil {
				s.log.WithField("model", modelID).Debug("Could not resolve override (will check during model iteration)")
			}
		}
	}
}

// applyOverridesToModels applies overrides to both external and transformation models
func (s *service) applyOverridesToModels() map[string]bool {
	appliedOverrides := make(map[string]bool, len(s.config.Overrides))

	s.externalModels = s.applyExternalOverrides(appliedOverrides)
	s.transformationModels = s.applyTransformationOverrides(appliedOverrides)

	return appliedOverrides
}

// applyExternalOverrides applies overrides to external models and returns filtered list
func (s *service) applyExternalOverrides(appliedOverrides map[string]bool) []External {
	filtered := make([]External, 0, len(s.externalModels))

	for _, model := range s.externalModels {
		if s.shouldSkipModel(model, ModelTypeExternal, appliedOverrides) {
			continue
		}
		filtered = append(filtered, model)
	}

	return filtered
}

// applyTransformationOverrides applies overrides to transformation models and returns filtered list
func (s *service) applyTransformationOverrides(appliedOverrides map[string]bool) []Transformation {
	filtered := make([]Transformation, 0, len(s.transformationModels))

	for _, model := range s.transformationModels {
		if s.shouldSkipModel(model, ModelTypeTransformation, appliedOverrides) {
			continue
		}
		filtered = append(filtered, model)
	}

	return filtered
}

// shouldSkipModel checks if a model should be skipped and applies overrides if found
func (s *service) shouldSkipModel(model interface{}, modelType ModelType, appliedOverrides map[string]bool) bool {
	var modelID, tableName string
	var override *ModelOverride
	var overrideKey string

	switch modelType {
	case ModelTypeExternal:
		extModel, ok := model.(External)
		if !ok {
			return false
		}
		config := extModel.GetConfig()
		modelID = config.GetID()
		tableName = config.Table
		override, overrideKey = s.findOverride(modelID, tableName, ModelTypeExternal)

		if override != nil {
			appliedOverrides[overrideKey] = true

			if override.IsDisabled() {
				s.log.WithField("model", modelID).Info("External model disabled by override")
				return true
			}

<<<<<<< HEAD
			// Apply configuration overrides to the model
			override.ApplyToTransformation(model)
			s.log.WithField("model", modelID).Debug("Applied configuration override")
=======
			mutableConfig := extModel.GetConfigMutable()
			override.ApplyToExternal(mutableConfig)
			s.log.WithField("model", modelID).Debug("Applied external configuration override")
		}

	case ModelTypeTransformation:
		transModel, ok := model.(Transformation)
		if !ok {
			return false
>>>>>>> 88ac2681
		}
		config := transModel.GetConfig()
		modelID = config.GetID()
		tableName = config.Table
		override, overrideKey = s.findOverride(modelID, tableName, ModelTypeTransformation)

		if override != nil {
			appliedOverrides[overrideKey] = true

			if override.IsDisabled() {
				s.log.WithField("model", modelID).Info("Transformation model disabled by override")
				return true
			}

			override.ApplyToTransformation(config)
			s.log.WithField("model", modelID).Debug("Applied transformation configuration override")
		}
	}

	return false
}

// warnUnmatchedOverrides logs warnings for overrides that didn't match any models
func (s *service) warnUnmatchedOverrides(appliedOverrides map[string]bool) {
	for modelID := range s.config.Overrides {
		if !appliedOverrides[modelID] {
			s.log.WithField("model", modelID).Warn("Override specified for non-existent model")
		}
	}
}

// resolveOverrideWithDefaults attempts to resolve an override using default database lookup
func (s *service) resolveOverrideWithDefaults(overrideKey string, override *ModelOverride, modelTypes map[string]ModelType) error {
	// Check if this could be a table-only key
	// Try with external default database
	if s.config.External.DefaultDatabase != "" {
		fullID := fmt.Sprintf("%s.%s", s.config.External.DefaultDatabase, overrideKey)
		if modelType, exists := modelTypes[fullID]; exists {
			return override.ResolveConfig(modelType)
		}
	}

	// Try with transformation default database
	if s.config.Transformation.DefaultDatabase != "" {
		fullID := fmt.Sprintf("%s.%s", s.config.Transformation.DefaultDatabase, overrideKey)
		if modelType, exists := modelTypes[fullID]; exists {
			return override.ResolveConfig(modelType)
		}
	}

	return fmt.Errorf("%w: %s", ErrOverrideModelNotFound, overrideKey)
}

// findOverride looks up an override using both full ID and table-only formats
func (s *service) findOverride(fullID, tableName string, modelType ModelType) (override *ModelOverride, overrideKey string) {
	// First, try with the full model ID (database.table)
	if override, exists := s.config.Overrides[fullID]; exists {
		return override, fullID
	}

	// If the model uses the default database, also try with just the table name
	// This allows more intuitive overrides when using default databases
	var defaultDatabase string
	if modelType == ModelTypeExternal {
		defaultDatabase = s.config.External.DefaultDatabase
	} else {
		defaultDatabase = s.config.Transformation.DefaultDatabase
	}

	if defaultDatabase != "" {
		// Check if this model is using the default database
		if fullID == fmt.Sprintf("%s.%s", defaultDatabase, tableName) {
			if override, exists := s.config.Overrides[tableName]; exists {
				return override, tableName
			}
		}
	}

	return nil, ""
}

func (s *service) buildDAG() error {
	return s.dag.BuildGraph(s.transformationModels, s.externalModels)
}

// GetDAG returns the dependency graph
func (s *service) GetDAG() DAGReader {
	return s.dag
}

// RenderTransformation renders a transformation model template with variables
func (s *service) RenderTransformation(model Transformation, position, interval uint64, startTime time.Time) (string, error) {
	return s.templateEngine.RenderTransformation(model, position, interval, startTime)
}

// GetTransformationEnvironmentVariables returns environment variables for a transformation
func (s *service) GetTransformationEnvironmentVariables(model Transformation, position, interval uint64, startTime time.Time) (*[]string, error) {
	return s.templateEngine.GetTransformationEnvironmentVariables(model, position, interval, startTime)
}

// RenderExternal renders an external model template with variables
func (s *service) RenderExternal(model External, cacheState map[string]interface{}) (string, error) {
	return s.templateEngine.RenderExternal(model, cacheState)
}

// Ensure service implements Service interface
var _ Service = (*service)(nil)<|MERGE_RESOLUTION|>--- conflicted
+++ resolved
@@ -267,11 +267,6 @@
 				return true
 			}
 
-<<<<<<< HEAD
-			// Apply configuration overrides to the model
-			override.ApplyToTransformation(model)
-			s.log.WithField("model", modelID).Debug("Applied configuration override")
-=======
 			mutableConfig := extModel.GetConfigMutable()
 			override.ApplyToExternal(mutableConfig)
 			s.log.WithField("model", modelID).Debug("Applied external configuration override")
@@ -281,7 +276,6 @@
 		transModel, ok := model.(Transformation)
 		if !ok {
 			return false
->>>>>>> 88ac2681
 		}
 		config := transModel.GetConfig()
 		modelID = config.GetID()
@@ -296,7 +290,7 @@
 				return true
 			}
 
-			override.ApplyToTransformation(config)
+			override.ApplyToTransformation(transModel)
 			s.log.WithField("model", modelID).Debug("Applied transformation configuration override")
 		}
 	}
