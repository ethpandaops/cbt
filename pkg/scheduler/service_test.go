--- conflicted
+++ resolved
@@ -4,11 +4,13 @@
 	"context"
 	"errors"
 	"testing"
+	"time"
 
 	"github.com/ethpandaops/cbt/pkg/admin"
 	"github.com/ethpandaops/cbt/pkg/coordinator"
 	"github.com/ethpandaops/cbt/pkg/models"
 	"github.com/ethpandaops/cbt/pkg/models/transformation"
+	"github.com/ethpandaops/cbt/pkg/models/transformation/incremental"
 	"github.com/hibiken/asynq"
 	"github.com/redis/go-redis/v9"
 	"github.com/sirupsen/logrus"
@@ -506,7 +508,6 @@
 
 var _ coordinator.Service = (*mockCoordinator)(nil)
 
-<<<<<<< HEAD
 // Mock handler for testing
 type mockHandler struct {
 	schedule           string
@@ -521,10 +522,14 @@
 }
 
 func (m *mockHandler) Config() any {
-	return &transformation.Config{
+	return &incremental.Config{
 		Type:     transformation.TypeIncremental,
 		Database: "test",
 		Table:    "test",
+		Schedules: &incremental.SchedulesConfig{
+			ForwardFill: m.forwardSchedule,
+			Backfill:    m.backfillSchedule,
+		},
 	}
 }
 
@@ -571,7 +576,6 @@
 	return m.backfillSchedule
 }
 
-=======
 // mockAdminService implements admin.Service interface for testing
 type mockAdminService struct {
 	externalBounds map[string]*admin.BoundsCache
@@ -603,6 +607,14 @@
 	return nil
 }
 
+func (m *mockAdminService) RecordScheduledCompletion(_ context.Context, _ string, _ time.Time) error {
+	return nil
+}
+
+func (m *mockAdminService) GetLastScheduledExecution(_ context.Context, _ string) (*time.Time, error) {
+	return nil, nil
+}
+
 func (m *mockAdminService) GetCoverage(_ context.Context, _ string, _, _ uint64) (bool, error) {
 	return false, nil
 }
@@ -611,16 +623,8 @@
 	return nil, nil
 }
 
-func (m *mockAdminService) Consolidate(_ context.Context, _, _ uint64) error {
-	return nil
-}
-
 func (m *mockAdminService) ConsolidateHistoricalData(_ context.Context, _ string) (int, error) {
 	return 0, nil
-}
-
-func (m *mockAdminService) ClearCompletions(_ context.Context, _ string) error {
-	return nil
 }
 
 func (m *mockAdminService) GetExternalBounds(_ context.Context, modelID string) (*admin.BoundsCache, error) {
@@ -638,17 +642,24 @@
 	return nil
 }
 
-func (m *mockAdminService) GetAdminDatabase() string {
+func (m *mockAdminService) GetIncrementalAdminDatabase() string {
 	return "admin"
 }
 
-func (m *mockAdminService) GetAdminTable() string {
-	return "cbt"
+func (m *mockAdminService) GetIncrementalAdminTable() string {
+	return "cbt_incremental"
+}
+
+func (m *mockAdminService) GetScheduledAdminDatabase() string {
+	return "admin"
+}
+
+func (m *mockAdminService) GetScheduledAdminTable() string {
+	return "cbt_scheduled"
 }
 
 var _ admin.Service = (*mockAdminService)(nil)
 
->>>>>>> 88ac2681
 type mockTransformation struct {
 	id      string
 	conf    transformation.Config
@@ -735,10 +746,6 @@
 				conf: transformation.Config{
 					Database: "test_db",
 					Table:    "test_table",
-					Schedules: &transformation.SchedulesConfig{
-						ForwardFill: tt.forwardFillSchedule,
-						Backfill:    tt.backfillSchedule,
-					},
 				},
 			}
 
@@ -822,10 +829,6 @@
 		conf: transformation.Config{
 			Database: "test_db",
 			Table:    "test_table",
-			Schedules: &transformation.SchedulesConfig{
-				ForwardFill: "@every 1m",
-				Backfill:    "@every 5m",
-			},
 		},
 	}
 
@@ -869,10 +872,6 @@
 		conf: transformation.Config{
 			Database: "test_db",
 			Table:    "test_table",
-			Schedules: &transformation.SchedulesConfig{
-				ForwardFill: "@every 1m",
-				Backfill:    "@every 5m",
-			},
 		},
 	}
 
@@ -922,10 +921,6 @@
 		conf: transformation.Config{
 			Database: "test_db",
 			Table:    "test_table",
-			Schedules: &transformation.SchedulesConfig{
-				ForwardFill: "@every 1m",
-				Backfill:    "@every 5m",
-			},
 		},
 	}
 
@@ -1005,10 +1000,6 @@
 				conf: transformation.Config{
 					Database: "test_db",
 					Table:    "test_table",
-					Schedules: &transformation.SchedulesConfig{
-						ForwardFill: tt.forwardFillSchedule,
-						Backfill:    tt.backfillSchedule,
-					},
 				},
 			}
 
