--- conflicted
+++ resolved
@@ -13,7 +13,7 @@
 	"github.com/ethpandaops/cbt/pkg/admin"
 	"github.com/ethpandaops/cbt/pkg/coordinator"
 	"github.com/ethpandaops/cbt/pkg/models"
-	"github.com/ethpandaops/cbt/pkg/models/transformation"
+	"github.com/ethpandaops/cbt/pkg/models/transformation/incremental"
 	"github.com/ethpandaops/cbt/pkg/observability"
 	r "github.com/ethpandaops/cbt/pkg/redis"
 	"github.com/ethpandaops/cbt/pkg/tasks"
@@ -27,6 +27,8 @@
 	TransformationTaskPrefix = "transformation:"
 	// ConsolidationTaskType is the task type for consolidation
 	ConsolidationTaskType = "consolidation"
+	// BoundsOrchestratorTaskType is the task type for bounds orchestration
+	BoundsOrchestratorTaskType = "bounds:orchestrator"
 	// ExternalTaskPrefix is the prefix for external model tasks
 	ExternalTaskPrefix = "external:"
 	// QueueName is the queue name for scheduler tasks
@@ -45,7 +47,6 @@
 var (
 	// ErrScheduleRegistrationFailed is returned when one or more scheduled tasks fail to register
 	ErrScheduleRegistrationFailed = errors.New("failed to register scheduled tasks")
-<<<<<<< HEAD
 	// ErrNotScheduledType is returned when transformation is not a scheduled type
 	ErrNotScheduledType = errors.New("transformation is not a scheduled type")
 	// ErrCoordinatorNoQueueSupport is returned when coordinator doesn't support queue management
@@ -54,10 +55,8 @@
 	ErrQueueManagerNil = errors.New("queue manager is nil")
 	// ErrQueueNoTransformationSupport is returned when queue doesn't support transformation enqueueing
 	ErrQueueNoTransformationSupport = errors.New("queue manager doesn't support transformation enqueueing")
-=======
 	// ErrInvalidExternalTaskType is returned when the external task type format is invalid
 	ErrInvalidExternalTaskType = errors.New("invalid external task type format")
->>>>>>> 88ac2681
 )
 
 // Service defines the public interface for the scheduler
@@ -296,19 +295,6 @@
 	// Build desired state from current configuration
 	desiredTasks := s.buildDesiredTasks()
 
-<<<<<<< HEAD
-	for _, trans := range transformations {
-		config := trans.GetConfig()
-		modelID := trans.GetID()
-		handler := trans.GetHandler()
-
-		// Get schedule from handler if applicable
-		var schedule string
-		if handler != nil {
-			if schedProvider, ok := handler.(interface{ GetSchedule() string }); ok {
-				schedule = schedProvider.GetSchedule()
-			}
-=======
 	// Reconcile tasks
 	stats, errs := s.reconcileTasks(desiredTasks, existingTasks)
 
@@ -350,9 +336,10 @@
 
 	for _, entry := range entries {
 		taskType := entry.Task.Type()
-		// Only track our tasks (transformation, consolidation, or external)
+		// Only track our tasks (transformation, consolidation, bounds orchestrator, or external)
 		if strings.HasPrefix(taskType, TransformationTaskPrefix) ||
 			taskType == ConsolidationTaskType ||
+			taskType == BoundsOrchestratorTaskType ||
 			strings.HasPrefix(taskType, ExternalTaskPrefix) {
 			existingTasks[taskType] = entry
 			s.log.WithFields(logrus.Fields{
@@ -379,7 +366,6 @@
 	for _, node := range externalModels {
 		if model, ok := node.Model.(models.External); ok {
 			s.registerExternalHandlers(model)
->>>>>>> 88ac2681
 		}
 	}
 
@@ -393,21 +379,6 @@
 	externalModels := s.dag.GetExternalNodes()
 	desiredTasks := make(map[string]string, len(transformations)*2+len(externalModels)*2) // taskType -> schedule
 
-<<<<<<< HEAD
-		// Log the type for debugging
-		s.log.WithFields(logrus.Fields{
-			"model_id":     modelID,
-			"type":         config.Type,
-			"is_scheduled": config.Type == transformation.TypeScheduled,
-			"schedule":     schedule,
-		}).Debug("Processing transformation for registration")
-
-		// Register tasks based on transformation type
-		if config.Type == transformation.TypeScheduled {
-			s.registerScheduledTransformation(mux, desiredTasks, modelID, trans)
-		} else {
-			s.registerIncrementalTransformation(mux, desiredTasks, modelID, trans)
-=======
 	// Build transformation task schedules
 	for _, transformation := range transformations {
 		s.buildTransformationTasks(transformation, desiredTasks)
@@ -417,7 +388,6 @@
 	for _, node := range externalModels {
 		if model, ok := node.Model.(models.External); ok {
 			s.buildExternalTasks(model, desiredTasks)
->>>>>>> 88ac2681
 		}
 	}
 
@@ -431,17 +401,30 @@
 func (s *service) registerTransformationHandlers(transformation models.Transformation) {
 	config := transformation.GetConfig()
 	modelID := transformation.GetID()
-
-	if config.IsForwardFillEnabled() {
-		forwardTask := fmt.Sprintf("%s%s:%s", TransformationTaskPrefix, modelID, coordinator.DirectionForward)
-		s.mux.HandleFunc(forwardTask, s.HandleScheduledForward)
-		s.log.WithField("model_id", modelID).Debug("Registered forward fill handler")
-	}
-
-	if config.IsBackfillEnabled() {
-		backfillTask := fmt.Sprintf("%s%s:%s", TransformationTaskPrefix, modelID, coordinator.DirectionBack)
-		s.mux.HandleFunc(backfillTask, s.HandleScheduledBackfill)
-		s.log.WithField("model_id", modelID).Debug("Registered backfill handler")
+	handler := transformation.GetHandler()
+
+	// Handle scheduled transformations
+	if config.Type == "scheduled" {
+		scheduledTask := fmt.Sprintf("%s%s:scheduled", TransformationTaskPrefix, modelID)
+		s.mux.HandleFunc(scheduledTask, s.HandleScheduledTransformation)
+		s.log.WithField("model_id", modelID).Debug("Registered scheduled transformation handler")
+		return
+	}
+
+	// Handle incremental transformations
+	if handler != nil {
+		if cfg, ok := handler.Config().(*incremental.Config); ok && cfg.Schedules != nil {
+			if cfg.Schedules.ForwardFill != "" {
+				forwardTask := fmt.Sprintf("%s%s:%s", TransformationTaskPrefix, modelID, coordinator.DirectionForward)
+				s.mux.HandleFunc(forwardTask, s.HandleScheduledForward)
+				s.log.WithField("model_id", modelID).Debug("Registered forward fill handler")
+			}
+			if cfg.Schedules.Backfill != "" {
+				backfillTask := fmt.Sprintf("%s%s:%s", TransformationTaskPrefix, modelID, coordinator.DirectionBack)
+				s.mux.HandleFunc(backfillTask, s.HandleScheduledBackfill)
+				s.log.WithField("model_id", modelID).Debug("Registered backfill handler")
+			}
+		}
 	}
 }
 
@@ -449,15 +432,37 @@
 func (s *service) buildTransformationTasks(transformation models.Transformation, desiredTasks map[string]string) {
 	config := transformation.GetConfig()
 	modelID := transformation.GetID()
-
-	if config.IsForwardFillEnabled() {
-		forwardTask := fmt.Sprintf("%s%s:%s", TransformationTaskPrefix, modelID, coordinator.DirectionForward)
-		desiredTasks[forwardTask] = config.GetForwardSchedule()
-	}
-
-	if config.IsBackfillEnabled() {
-		backfillTask := fmt.Sprintf("%s%s:%s", TransformationTaskPrefix, modelID, coordinator.DirectionBack)
-		desiredTasks[backfillTask] = config.GetBackfillSchedule()
+	handler := transformation.GetHandler()
+
+	// Handle scheduled transformations
+	if config.Type == "scheduled" {
+		if handler != nil {
+			type scheduleProvider interface {
+				GetSchedule() string
+			}
+			if provider, ok := handler.(scheduleProvider); ok {
+				schedule := provider.GetSchedule()
+				if schedule != "" {
+					scheduledTask := fmt.Sprintf("%s%s:scheduled", TransformationTaskPrefix, modelID)
+					desiredTasks[scheduledTask] = schedule
+				}
+			}
+		}
+		return
+	}
+
+	// Handle incremental transformations
+	if handler != nil {
+		if cfg, ok := handler.Config().(*incremental.Config); ok && cfg.Schedules != nil {
+			if cfg.Schedules.ForwardFill != "" {
+				forwardTask := fmt.Sprintf("%s%s:%s", TransformationTaskPrefix, modelID, coordinator.DirectionForward)
+				desiredTasks[forwardTask] = cfg.Schedules.ForwardFill
+			}
+			if cfg.Schedules.Backfill != "" {
+				backfillTask := fmt.Sprintf("%s%s:%s", TransformationTaskPrefix, modelID, coordinator.DirectionBack)
+				desiredTasks[backfillTask] = cfg.Schedules.Backfill
+			}
+		}
 	}
 }
 
@@ -511,6 +516,10 @@
 		s.mux.HandleFunc(ConsolidationTaskType, s.HandleConsolidation)
 		s.log.Debug("Registered consolidation handler")
 	}
+
+	// Register bounds orchestrator handler
+	s.mux.HandleFunc(BoundsOrchestratorTaskType, s.HandleBoundsOrchestrator)
+	s.log.Debug("Registered bounds orchestrator handler")
 }
 
 // buildSystemTasks builds desired task schedules for system tasks
@@ -518,6 +527,9 @@
 	if s.cfg.Consolidation != "" {
 		desiredTasks[ConsolidationTaskType] = s.cfg.Consolidation
 	}
+
+	// Add bounds orchestrator task - runs every second
+	desiredTasks[BoundsOrchestratorTaskType] = "@every 1s"
 }
 
 // reconcileTasks reconciles desired tasks with existing ones
@@ -730,10 +742,11 @@
 			// Group by task type to find duplicates
 			taskGroups := make(map[string][]*asynq.SchedulerEntry, 10) // Add capacity hint
 			for _, entry := range entries {
-				// Only process our tasks (transformation, consolidation, or external)
+				// Only process our tasks (transformation, consolidation, bounds orchestrator, or external)
 				taskType := entry.Task.Type()
 				if strings.HasPrefix(taskType, TransformationTaskPrefix) ||
 					taskType == ConsolidationTaskType ||
+					taskType == BoundsOrchestratorTaskType ||
 					strings.HasPrefix(taskType, ExternalTaskPrefix) {
 					taskGroups[taskType] = append(taskGroups[taskType], entry)
 				}
@@ -794,7 +807,8 @@
 		// Check if this task is one we manage
 		isOurTask := strings.HasPrefix(taskType, TransformationTaskPrefix) ||
 			strings.HasPrefix(taskType, ExternalTaskPrefix) ||
-			taskType == ConsolidationTaskType
+			taskType == ConsolidationTaskType ||
+			taskType == BoundsOrchestratorTaskType
 
 		if !isOurTask {
 			// Skip tasks we don't manage
@@ -947,6 +961,21 @@
 		s.log.Info("Admin consolidation completed")
 	} else {
 		s.log.Debug("Coordinator doesn't support consolidation")
+	}
+
+	return nil
+}
+
+// HandleBoundsOrchestrator processes the bounds orchestrator task
+// This task runs every second and checks if external models need bounds updates
+func (s *service) HandleBoundsOrchestrator(ctx context.Context, _ *asynq.Task) error {
+	s.log.Debug("Running bounds orchestrator check")
+
+	// Delegate to coordinator to handle bounds orchestration
+	if boundsOrchestrator, ok := s.coordinator.(interface{ ProcessBoundsOrchestration(context.Context) }); ok {
+		boundsOrchestrator.ProcessBoundsOrchestration(ctx)
+	} else {
+		s.log.Debug("Coordinator doesn't support bounds orchestration")
 	}
 
 	return nil
