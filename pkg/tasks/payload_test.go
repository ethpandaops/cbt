--- conflicted
+++ resolved
@@ -15,21 +15,15 @@
 		expected string
 	}{
 		{
-<<<<<<< HEAD
 			name: "incremental task unique ID",
 			payload: IncrementalTaskPayload{
-=======
-			name: "without direction (empty)",
-			payload: TaskPayload{
->>>>>>> 88ac2681
 				ModelID:  "model.test",
 				Position: 100,
 				Interval: 50,
 			},
-			expected: "model.test:",
-		},
-		{
-<<<<<<< HEAD
+			expected: "model.test:100:50",
+		},
+		{
 			name: "scheduled task unique ID",
 			payload: ScheduledTaskPayload{
 				ModelID: "model.scheduled",
@@ -39,29 +33,20 @@
 		{
 			name: "incremental with zero values",
 			payload: IncrementalTaskPayload{
-=======
-			name: "zero values without direction",
-			payload: TaskPayload{
->>>>>>> 88ac2681
 				ModelID:  "model.zero",
 				Position: 0,
 				Interval: 0,
 			},
-			expected: "model.zero:",
-		},
-		{
-<<<<<<< HEAD
+			expected: "model.zero:0:0",
+		},
+		{
 			name: "large values",
 			payload: IncrementalTaskPayload{
-=======
-			name: "large values without direction",
-			payload: TaskPayload{
->>>>>>> 88ac2681
 				ModelID:  "model.large",
 				Position: 18446744073709551615,
 				Interval: 18446744073709551615,
 			},
-			expected: "model.large:",
+			expected: "model.large:18446744073709551615:18446744073709551615",
 		},
 		{
 			name: "with special characters in model ID",
@@ -70,27 +55,27 @@
 				Position: 500,
 				Interval: 100,
 			},
-			expected: "model.test-123_v2:",
-		},
-		{
-			name: "with direction forward",
-			payload: TaskPayload{
+			expected: "model.test-123_v2:500:100",
+		},
+		{
+			name: "incremental with direction forward",
+			payload: IncrementalTaskPayload{
 				ModelID:   "model.test",
 				Position:  100,
 				Interval:  50,
 				Direction: DirectionForward,
 			},
-			expected: "model.test:forward",
-		},
-		{
-			name: "with direction back",
-			payload: TaskPayload{
+			expected: "model.test:100:50",
+		},
+		{
+			name: "incremental with direction back",
+			payload: IncrementalTaskPayload{
 				ModelID:   "model.test",
 				Position:  200,
 				Interval:  50,
 				Direction: DirectionBack,
 			},
-			expected: "model.test:back",
+			expected: "model.test:200:50",
 		},
 	}
 
@@ -206,35 +191,36 @@
 	// Same payloads should produce same unique ID
 	assert.Equal(t, payload1.UniqueID(), payload2.UniqueID())
 
-	// Without direction: position and interval don't affect unique ID
+	// Different position produces different unique ID (position is part of uniqueness)
 	payload2.Position = 200
-	assert.Equal(t, payload1.UniqueID(), payload2.UniqueID()) // Still same!
-
-	// Different interval also doesn't affect unique ID
+	assert.NotEqual(t, payload1.UniqueID(), payload2.UniqueID())
+
+	// Reset position, different interval produces different unique ID
+	payload2.Position = 100
 	payload2.Interval = 100
-	assert.Equal(t, payload1.UniqueID(), payload2.UniqueID())
+	assert.NotEqual(t, payload1.UniqueID(), payload2.UniqueID())
 
 	// Different model ID should produce different unique ID
 	payload2.ModelID = "model.different"
 	assert.NotEqual(t, payload1.UniqueID(), payload2.UniqueID())
 
-	// With direction: position doesn't matter
-	payload3 := TaskPayload{
+	// Direction doesn't affect uniqueness for incremental tasks - position and interval do
+	payload3 := IncrementalTaskPayload{
 		ModelID:   "model.test",
 		Position:  100,
 		Interval:  50,
 		Direction: DirectionForward,
 	}
-	payload4 := TaskPayload{
+	payload4 := IncrementalTaskPayload{
 		ModelID:   "model.test",
-		Position:  200, // Different position
-		Interval:  100, // Different interval
-		Direction: DirectionForward,
+		Position:  100,
+		Interval:  50,
+		Direction: DirectionBack,
 	}
 	assert.Equal(t, payload3.UniqueID(), payload4.UniqueID())
 
-	// Different directions produce different IDs
-	payload4.Direction = DirectionBack
+	// Different position/interval means different task
+	payload4.Position = 200
 	assert.NotEqual(t, payload3.UniqueID(), payload4.UniqueID())
 }
 
